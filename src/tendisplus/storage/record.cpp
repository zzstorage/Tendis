#include <type_traits>
#include <utility>
#include <memory>
#include <vector>
#include <limits>
#include "glog/logging.h"
#include "tendisplus/storage/varint.h"
#include "tendisplus/storage/record.h"
#include "tendisplus/utils/status.h"
#include "tendisplus/utils/string.h"
#include "tendisplus/utils/invariant.h"

namespace tendisplus {

uint8_t rt2Char(RecordType t) {
    switch (t) {
        case RecordType::RT_META:
            return 'M';
        case RecordType::RT_KV:
            return 'a';
        case RecordType::RT_LIST_META:
            return 'L';
        case RecordType::RT_LIST_ELE:
            return 'l';
        case RecordType::RT_HASH_META:
            return 'H';
        case RecordType::RT_HASH_ELE:
            return 'h';
<<<<<<< HEAD
        case RecordType::RT_SET_META:
            return 'S';
        case RecordType::RT_SET_ELE:
            return 's';
=======
>>>>>>> 203dcbf4
        case RecordType::RT_ZSET_META:
            return 'Z';
        case RecordType::RT_ZSET_H_ELE:
            return 'z';
        case RecordType::RT_ZSET_S_ELE:
            return 'c';
        // it's convinent (for seek) to have BINLOG to pos
        // at the rightmost of a lsmtree
        // NOTE(deyukong): DO NOT change RT_BINLOG's char represent
        // the underlying cursor iteration relys on it to be at
        // the right most part.
        case RecordType::RT_BINLOG:
            return std::numeric_limits<uint8_t>::max();
        default:
            LOG(FATAL) << "invalid recordtype:" << static_cast<uint32_t>(t);
            // never reaches here, void compiler complain
            return 0;
    }
}

RecordType char2Rt(uint8_t t) {
    switch (t) {
        case 'M':
            return RecordType::RT_META;
        case 'a':
            return RecordType::RT_KV;
        case 'L':
            return RecordType::RT_LIST_META;
        case 'l':
            return RecordType::RT_LIST_ELE;
        case 'H':
            return RecordType::RT_HASH_META;
        case 'h':
            return RecordType::RT_HASH_ELE;
<<<<<<< HEAD
        case 'S':
            return RecordType::RT_SET_META;
        case 's':
            return RecordType::RT_SET_ELE;
        case 'Z':
            return RecordType::RT_ZSET_META;
=======
>>>>>>> 203dcbf4
        case 'z':
            return RecordType::RT_ZSET_S_ELE;
        case 'c':
            return RecordType::RT_ZSET_H_ELE;
<<<<<<< HEAD
        case std::numeric_limits<uint8_t>::max():
=======
        case std::numeric_limits<char>::max():
>>>>>>> 203dcbf4
            return RecordType::RT_BINLOG;
        default:
            LOG(FATAL) << "invalid rcdchr:" << static_cast<uint32_t>(t);
            // never reaches here, void compiler complain
            return RecordType::RT_INVALID;
    }
}

RecordKey::RecordKey()
    :_dbId(0),
     _type(RecordType::RT_INVALID),
     _pk(""),
     _sk(""),
     _fmtVsn(0) {
}

RecordKey::RecordKey(RecordKey&& o)
        :_dbId(o._dbId),
         _type(o._type),
         _pk(std::move(o._pk)),
         _sk(std::move(o._sk)),
         _fmtVsn(o._fmtVsn) {
    o._dbId = 0;
    o._type = RecordType::RT_INVALID;
    o._fmtVsn = 0;
}

RecordKey::RecordKey(uint32_t dbid, RecordType type,
    const std::string& pk, const std::string& sk)
        :_dbId(dbid),
         _type(type),
         _pk(pk),
         _sk(sk),
         _fmtVsn(0) {
}

RecordKey::RecordKey(RecordType type, const std::string& pk,
    const std::string& sk)
        :RecordKey(0, type, pk, sk) {
}

RecordKey::RecordKey(uint32_t dbid, RecordType type,
        std::string&& pk, std::string&& sk)
    :_dbId(dbid),
     _type(type),
     _pk(std::move(pk)),
     _sk(std::move(sk)),
     _fmtVsn(0) {
}

void RecordKey::encodePrefixPk(std::vector<uint8_t>* arr) const {
    // --------key encoding
    // DBID
    for (size_t i = 0; i < sizeof(_dbId); ++i) {
        arr->emplace_back((_dbId>>((sizeof(_dbId)-i-1)*8))&0xff);
    }

    // Type
    arr->emplace_back(rt2Char(_type));

    // PK
    std::string hexPk = hexlify(_pk);
    arr->insert(arr->end(), hexPk.begin(), hexPk.end());

    // NOTE(deyukong): 0 never exists in hex string.
    // a padding 0 avoids prefixes intersect with
    // each other in physical space
    arr->push_back(0);
}

uint32_t RecordKey::getDbId() const {
    return _dbId;
}

std::string RecordKey::prefixPk() const {
    std::vector<uint8_t> key;
    key.reserve(128);
    encodePrefixPk(&key);
    return std::string(reinterpret_cast<const char *>(
                key.data()), key.size());
}

const std::string& RecordKey::prefixReplLog() {
    static std::string s = []() {
        std::string result;
        static_assert(ReplLogKey::DBID == 0xffffffff,
                        "invalid ReplLogKey::DBID");
        result.push_back(0xFF);
        result.push_back(0xFF);
        result.push_back(0xFF);
        result.push_back(0xFF);
        result.push_back(rt2Char(RecordType::RT_BINLOG));
        return result;
    }();
    return s;
}

RecordType RecordKey::getRecordType() const {
    return _type;
}

std::string RecordKey::encode() const {
    std::vector<uint8_t> key;
    key.reserve(128);

    encodePrefixPk(&key);

    // SK
    key.insert(key.end(), _sk.begin(), _sk.end());

    // len(PK)
    auto lenPK = varintEncode(_pk.size());
    key.insert(key.end(), lenPK.rbegin(), lenPK.rend());

    // reserved
    const uint8_t *p = reinterpret_cast<const uint8_t*>(&_fmtVsn);
    static_assert(sizeof(_fmtVsn) == 1, "invalid fmtversion size");
    key.insert(key.end(), p, p + (sizeof(_fmtVsn)));

    return std::string(reinterpret_cast<const char *>(
                key.data()), key.size());
}

const std::string& RecordKey::getPrimaryKey() const {
    return _pk;
}

const std::string& RecordKey::getSecondaryKey() const {
    return _sk;
}

Expected<RecordKey> RecordKey::decode(const std::string& key) {
    constexpr size_t rsvd = sizeof(TRSV);
    size_t offset = 0;
    size_t rvsOffset = 0;
    uint64_t pkLen = 0;
    uint64_t skLen = 0;
    uint32_t dbid = 0;
    RecordType type = RecordType::RT_INVALID;
    std::string pk = "";
    std::string sk = "";

    // dbid
    const uint8_t *keyCstr = reinterpret_cast<const uint8_t*>(key.c_str());
    for (size_t i = 0; i < sizeof(dbid); i++) {
        dbid = (dbid << 8) | keyCstr[i];
    }
    offset += sizeof(dbid);

    // type
    uint8_t typec = keyCstr[offset++];
    type = char2Rt(typec);

    // pklen is stored in the reverse order
    // pklen
    const uint8_t *p = keyCstr + key.size() - rsvd - 1;
    auto expt = varintDecodeRvs(p, key.size() - rsvd - offset);
    if (!expt.ok()) {
        return expt.status();
    }
    rvsOffset += expt.value().second;
    pkLen = expt.value().first;

    // 2*pklen: pk is hexed
    // here -1 for the padding 0 after pk
    if (key.size() < offset + rsvd + rvsOffset + 2*pkLen + 1) {
        return {ErrorCodes::ERR_DECODE, "invalid sk len"};
    }
    skLen = key.size() - offset - rsvd - rvsOffset - 2*pkLen - 1;

    // pk and sk
    pk = std::string(key.c_str() + offset, 2*pkLen);

    Expected<std::string> unhexPk = unhexlify(pk);
    if (!unhexPk.ok()) {
        return unhexPk.status();
    }

    sk = std::string(key.c_str() + offset + 2*pkLen + 1, skLen);

    // dont bother about copies. move-constructor or at least RVO
    // will handle everything.
    return RecordKey(dbid, type, unhexPk.value(), sk);
}

bool RecordKey::operator==(const RecordKey& other) const {
    return _dbId == other._dbId &&
            _type == other._type &&
            _pk == other._pk &&
            _sk == other._sk &&
            _fmtVsn == other._fmtVsn;
}

RecordValue::RecordValue()
    :_ttl(0),
     _value("") {
}

RecordValue::RecordValue(RecordValue&& o)
        :_ttl(o._ttl),
         _value(std::move(o._value)) {
    o._ttl = 0;
}

RecordValue::RecordValue(const std::string& val, uint64_t ttl)
        :_ttl(ttl),
         _value(val) {
}

RecordValue::RecordValue(std::string&& val, uint64_t ttl)
        :_ttl(ttl),
         _value(std::move(val)) {
}

std::string RecordValue::encode() const {
    // TTL
    std::vector<uint8_t> value;
    value.reserve(128);
    auto ttlBytes = varintEncode(_ttl);

    // Value
    value.insert(value.end(), ttlBytes.begin(), ttlBytes.end());
    if (_value.size() > 0) {
        value.insert(value.end(), _value.begin(), _value.end());
    }
    return std::string(reinterpret_cast<const char *>(
        value.data()), value.size());
}

Expected<RecordValue> RecordValue::decode(const std::string& value) {
    // value
    const uint8_t *valueCstr = reinterpret_cast<const uint8_t *>(value.c_str());
    auto expt = varintDecodeFwd(valueCstr, value.size());
    if (!expt.ok()) {
        return expt.status();
    }
    size_t offset = expt.value().second;
    uint64_t ttl = expt.value().first;

    // NOTE(deyukong): value must not be empty
    // so we use >= rather than > here
    if (offset > value.size()) {
        std::stringstream ss;
        ss << "marshaled value content, offset:" << offset << ",ttl:" << ttl;
        return {ErrorCodes::ERR_DECODE, ss.str()};
    }
    std::string rawValue;
    if (value.size() > offset) {
        rawValue = std::string(value.c_str() + offset,
            value.size() - offset);
    }
    return RecordValue(std::move(rawValue), ttl);
}

const std::string& RecordValue::getValue() const {
    return _value;
}

uint64_t RecordValue::getTtl() const {
    return _ttl;
}

void RecordValue::setTtl(uint64_t ttl) {
    _ttl = ttl;
}

bool RecordValue::operator==(const RecordValue& other) const {
    return _ttl == other._ttl && _value == other._value;
}

Record::Record()
    :_key(RecordKey()),
     _value(RecordValue()) {
}

Record::Record(Record&& o)
    :_key(std::move(o._key)),
     _value(std::move(o._value)) {
}

Record::Record(const RecordKey& key, const RecordValue& value)
    :_key(key),
     _value(value) {
}

Record::Record(RecordKey&& key, RecordValue&& value)
    :_key(std::move(key)),
     _value(std::move(value)) {
}

const RecordKey& Record::getRecordKey() const {
    return _key;
}

const RecordValue& Record::getRecordValue() const {
    return _value;
}

Record::KV Record::encode() const {
    return {_key.encode(), _value.encode()};
}

Expected<Record> Record::decode(const std::string& key,
        const std::string& value) {
    auto e = RecordKey::decode(key);
    if (!e.ok()) {
        return e.status();
    }
    auto e1 = RecordValue::decode(value);
    if (!e1.ok()) {
        return e1.status();
    }
    return Record(e.value(), e1.value());
}

bool Record::operator==(const Record& other) const {
    return _key == other._key && _value == other._value;
}

ReplLogKey::ReplLogKey()
        :_txnId(0),
         _localId(0),
         _flag(ReplFlag::REPL_GROUP_MID),
         _timestamp(0),
         _reserved(0) {
}

ReplLogKey::ReplLogKey(ReplLogKey&& o)
        :_txnId(o._txnId),
         _localId(o._localId),
         _flag(o._flag),
         _timestamp(o._timestamp),
         _reserved(o._reserved) {
    o._txnId = 0;
    o._localId = 0;
    o._flag = ReplFlag::REPL_GROUP_MID;
    o._timestamp = 0;
    o._reserved = 0;
}

ReplLogKey::ReplLogKey(uint64_t txnid, uint16_t localid, ReplFlag flag,
        uint32_t timestamp, uint8_t reserved)
    :_txnId(txnid),
     _localId(localid),
     _flag(flag),
     _timestamp(timestamp),
     _reserved(reserved) {
}

Expected<ReplLogKey> ReplLogKey::decode(const RecordKey& rk) {
    const std::string& key = rk.getPrimaryKey();
    const uint8_t *keyCstr = reinterpret_cast<const uint8_t*>(key.c_str());
    if (key.size() != sizeof(_txnId) + sizeof(_localId) + sizeof(_flag)
            + sizeof(_timestamp) + sizeof(_reserved)) {
        return {ErrorCodes::ERR_DECODE, "invalid keylen"};
    }

    uint64_t txnid = 0;
    uint16_t localid = 0;
    ReplFlag flag = ReplFlag::REPL_GROUP_MID;
    uint32_t timestamp = 0;
    uint8_t reserved = 0;
    size_t offset = 0;

    // txnid
    for (size_t i = 0; i < sizeof(txnid); i++) {
        txnid = (txnid << 8)|keyCstr[i];
    }
    offset += sizeof(txnid);

    // localid
    localid = static_cast<uint16_t>((keyCstr[offset] << 8)|keyCstr[offset+1]);
    offset += sizeof(localid);

    // flag
    flag = static_cast<ReplFlag>((keyCstr[offset] << 8)|keyCstr[offset+1]);
    offset += sizeof(flag);

    // timestamp
    for (size_t i = 0; i < sizeof(_timestamp); i++) {
        timestamp = (timestamp << 8)|keyCstr[offset+i];
    }
    offset += sizeof(timestamp);

    // reserved
    reserved = keyCstr[key.size()-1];

    return ReplLogKey(txnid, localid, flag, timestamp, reserved);
}

Expected<ReplLogKey> ReplLogKey::decode(const std::string& rawKey) {
    Expected<RecordKey> rk = RecordKey::decode(rawKey);
    if (!rk.ok()) {
        return rk.status();
    }
    return decode(rk.value());
}

std::string ReplLogKey::prefix(uint64_t commitId) {
    // NOTE(deyukong): currently commitId is defined as uint64,
    // we do a compiletime assert here. change the logic if commitId is
    // redefined to different structure
    static_assert(sizeof(commitId) == 8,
        "commitId size not 8, reimpl the logic");
    std::string p = RecordKey::prefixReplLog();
    std::string p1;

    for (size_t i = 0; i < sizeof(commitId); i++) {
        p1.push_back((commitId>>((sizeof(commitId)-i-1)*8))&0xff);
    }
    return p + hexlify(p1);
}

std::string ReplLogKey::encode() const {
    std::vector<uint8_t> key;
    key.reserve(128);
    for (size_t i = 0; i < sizeof(_txnId); i++) {
        key.emplace_back((_txnId>>((sizeof(_txnId)-i-1)*8))&0xff);
    }
    key.emplace_back(_localId>>8);
    key.emplace_back(_localId&0xff);
    key.emplace_back(static_cast<uint16_t>(_flag)>>8);
    key.emplace_back(static_cast<uint16_t>(_flag)&0xff);
    for (size_t i = 0; i < sizeof(_timestamp); i++) {
        key.emplace_back((_timestamp>>((sizeof(_timestamp)-i-1)*8))&0xff);
    }
    key.emplace_back(_reserved);
    std::string partial(reinterpret_cast<const char *>(key.data()), key.size());
    RecordKey tmpRk(ReplLogKey::DBID,
                    RecordType::RT_BINLOG,
                    std::move(partial), "");
    return tmpRk.encode();
}

bool ReplLogKey::operator==(const ReplLogKey& o) const {
    return _txnId == o._txnId &&
            _localId == o._localId &&
            _flag == o._flag &&
            _timestamp == o._timestamp &&
            _reserved == o._reserved;
}

ReplLogKey& ReplLogKey::operator=(const ReplLogKey& o) {
    if (this == &o) {
        return *this;
    }
    _txnId = o._txnId;
    _localId = o._localId;
    _flag = o._flag;
    _timestamp = o._timestamp;
    _reserved = o._reserved;
    return *this;
}

ReplLogValue::ReplLogValue()
        :_op(ReplOp::REPL_OP_NONE),
         _key(""),
         _val("") {
}

ReplLogValue::ReplLogValue(ReplLogValue&& o)
        :_op(o._op),
         _key(std::move(o._key)),
         _val(std::move(o._val)) {
    o._op = ReplOp::REPL_OP_NONE;
}

ReplLogValue::ReplLogValue(ReplOp op, const std::string& key,
        const std::string& val)
    :_op(op),
     _key(key),
     _val(val) {
}

Expected<ReplLogValue> ReplLogValue::decode(const RecordValue& rawVal) {
    const std::string& o = rawVal.getValue();
    const uint8_t *valCstr = reinterpret_cast<const uint8_t*>(o.c_str());
    if (o.size() <= sizeof(_op)) {
        return {ErrorCodes::ERR_DECODE, "invalid replvalue len"};
    }
    size_t offset = 0;
    uint8_t op = valCstr[0];
    std::string key;
    std::string val;
    offset += sizeof(uint8_t);

    auto expt = varintDecodeFwd(valCstr + offset, o.size() - offset);
    if (!expt.ok()) {
        return expt.status();
    }
    offset += expt.value().second;
    if (offset + expt.value().first >= o.size()) {
        return {ErrorCodes::ERR_DECODE, "invalid replvalue len"};
    }

    key = std::string(o.c_str() + offset, expt.value().first);
    offset += expt.value().first;

    expt = varintDecodeFwd(valCstr + offset, o.size() - offset);
    if (!expt.ok()) {
        return expt.status();
    }
    offset += expt.value().second;
    if (offset + expt.value().first != o.size()) {
        return {ErrorCodes::ERR_DECODE, "invalid replvalue len"};
    }
    val = std::string(o.c_str() + offset, expt.value().first);
    return ReplLogValue(static_cast<ReplOp>(op), key, val);
}

Expected<ReplLogValue> ReplLogValue::decode(const std::string& rawVal) {
    Expected<RecordValue> exptVal = RecordValue::decode(rawVal);
    if (!exptVal.ok()) {
        return exptVal.status();
    }
    return decode(exptVal.value());
}

const std::string& ReplLogValue::getOpKey() const {
    return _key;
}

const std::string& ReplLogValue::getOpValue() const {
    return _val;
}

ReplOp ReplLogValue::getOp() const {
    return _op;
}

std::string ReplLogValue::encode() const {
    std::vector<uint8_t> val;
    val.reserve(128);
    val.emplace_back(static_cast<uint8_t>(_op));
    auto keyBytes = varintEncode(_key.size());
    val.insert(val.end(), keyBytes.begin(), keyBytes.end());
    val.insert(val.end(), _key.begin(), _key.end());
    auto valBytes = varintEncode(_val.size());
    val.insert(val.end(), valBytes.begin(), valBytes.end());
    val.insert(val.end(), _val.begin(), _val.end());
    std::string partial(reinterpret_cast<const char *>(val.data()), val.size());
    RecordValue tmpRv(std::move(partial));
    return tmpRv.encode();
}

bool ReplLogValue::operator==(const ReplLogValue& o) const {
    return _op == o._op &&
            _key == o._key &&
            _val == o._val;
}

ReplLog::ReplLog()
        :_key(ReplLogKey()),
         _val(ReplLogValue()) {
}

ReplLog::ReplLog(ReplLog&& o)
        :_key(std::move(o._key)),
         _val(std::move(o._val)) {
}

ReplLog::ReplLog(const ReplLogKey& key, const ReplLogValue& value)
        :_key(key),
         _val(value) {
}

ReplLog::ReplLog(ReplLogKey&& key, ReplLogValue&& val)
        :_key(std::move(key)),
         _val(std::move(val)) {
}

ReplLogKey& ReplLog::getReplLogKey() {
    return _key;
}

const ReplLogKey& ReplLog::getReplLogKey() const {
    return _key;
}

const ReplLogValue& ReplLog::getReplLogValue() const {
    return _val;
}

Expected<ReplLog> ReplLog::decode(const std::string& key,
        const std::string& val) {
    auto e = ReplLogKey::decode(key);
    if (!e.ok()) {
        return e.status();
    }
    auto e1 = ReplLogValue::decode(val);
    if (!e1.ok()) {
        return e1.status();
    }
    return ReplLog(std::move(e.value()), std::move(e1.value()));
}

ReplLog::KV ReplLog::encode() const {
    return {_key.encode(), _val.encode()};
}

bool ReplLog::operator==(const ReplLog& o) const {
    return _key == o._key && _val == o._val;
}

HashMetaValue::HashMetaValue()
    :HashMetaValue(0, 0) {
}

HashMetaValue::HashMetaValue(uint64_t count, uint64_t cas)
    :_count(count),
     _cas(cas) {
}

HashMetaValue::HashMetaValue(HashMetaValue&& o)
        :_count(o._count),
         _cas(o._cas) {
    o._count = 0;
    o._cas = 0;
}

std::string HashMetaValue::encode() const {
    std::vector<uint8_t> value;
    value.reserve(128);
    auto countBytes = varintEncode(_count);
    value.insert(value.end(), countBytes.begin(), countBytes.end());
    auto casBytes = varintEncode(_cas);
    value.insert(value.end(), casBytes.begin(), casBytes.end());
    return std::string(reinterpret_cast<const char *>(
                value.data()), value.size());
}

Expected<HashMetaValue> HashMetaValue::decode(const std::string& val) {
    const uint8_t *valCstr = reinterpret_cast<const uint8_t*>(val.c_str());
    size_t offset = 0;
    uint64_t count = 0;
    uint64_t cas = 0;
    auto expt = varintDecodeFwd(valCstr + offset, val.size());
    if (!expt.ok()) {
        return expt.status();
    }
    offset += expt.value().second;
    count = expt.value().first;

    expt = varintDecodeFwd(valCstr + offset, val.size() - offset);
    if (!expt.ok()) {
        return expt.status();
    }
    offset += expt.value().second;
    cas = expt.value().first;
    return HashMetaValue(count, cas);
}

HashMetaValue& HashMetaValue::operator=(HashMetaValue&& o) {
    if (&o == this) {
        return *this;
    }
    _count = o._count;
    _cas = o._cas;
    o._count = 0;
    o._cas = 0;
    return *this;
}

void HashMetaValue::setCount(uint64_t count) {
    _count = count;
}

void HashMetaValue::setCas(uint64_t cas) {
    _cas = cas;
}

uint64_t HashMetaValue::getCount() const {
    return _count;
}

uint64_t HashMetaValue::getCas() const {
    return _cas;
}

ListMetaValue::ListMetaValue(uint64_t head, uint64_t tail)
        :_head(head),
         _tail(tail) {
}

ListMetaValue::ListMetaValue(ListMetaValue&& v)
        :_head(v._head),
         _tail(v._tail) {
    v._head = 0;
    v._tail = 0;
}

std::string ListMetaValue::encode() const {
    std::vector<uint8_t> value;
    value.reserve(128);
    auto headBytes = varintEncode(_head);
    value.insert(value.end(), headBytes.begin(), headBytes.end());
    auto tailBytes = varintEncode(_tail);
    value.insert(value.end(), tailBytes.begin(), tailBytes.end());
    return std::string(reinterpret_cast<const char *>(
                value.data()), value.size());
}

Expected<ListMetaValue> ListMetaValue::decode(const std::string& val) {
    const uint8_t *valCstr = reinterpret_cast<const uint8_t*>(val.c_str());
    size_t offset = 0;
    uint64_t head = 0;
    uint64_t tail = 0;
    auto expt = varintDecodeFwd(valCstr + offset, val.size());
    if (!expt.ok()) {
        return expt.status();
    }
    offset += expt.value().second;
    head = expt.value().first;

    expt = varintDecodeFwd(valCstr + offset, val.size() - offset);
    if (!expt.ok()) {
        return expt.status();
    }
    offset += expt.value().second;
    tail = expt.value().first;
    return ListMetaValue(head, tail);
}

ListMetaValue& ListMetaValue::operator=(ListMetaValue&& o) {
    if (&o == this) {
        return *this;
    }
    _head = o._head;
    _tail = o._tail;
    o._head = 0;
    o._tail = 0;
    return *this;
}

void ListMetaValue::setHead(uint64_t head) {
    _head = head;
}

void ListMetaValue::setTail(uint64_t tail) {
    _tail = tail;
}

uint64_t ListMetaValue::getHead() const {
    return _head;
}

uint64_t ListMetaValue::getTail() const {
    return _tail;
}

<<<<<<< HEAD
SetMetaValue::SetMetaValue()
    :_count(0) {
}

SetMetaValue::SetMetaValue(uint64_t count)
    :_count(count) {
}

Expected<SetMetaValue> SetMetaValue::decode(const std::string& val) {
    const uint8_t *valCstr = reinterpret_cast<const uint8_t*>(val.c_str());
    size_t offset = 0;
    auto expt = varintDecodeFwd(valCstr + offset, val.size());
    if (!expt.ok()) {
        return expt.status();
    }
    offset += expt.value().second;
    uint64_t count = expt.value().first;
    return SetMetaValue(count);
}

std::string SetMetaValue::encode() const {
    std::vector<uint8_t> value;
    value.reserve(8);
    auto countBytes = varintEncode(_count);
    value.insert(value.end(), countBytes.begin(), countBytes.end());
    return std::string(reinterpret_cast<const char *>(
                value.data()), value.size());
}

void SetMetaValue::setCount(uint64_t count) {
    _count = count;
}

uint64_t SetMetaValue::getCount() const {
    return _count;
}

=======
>>>>>>> 203dcbf4
uint32_t ZSlMetaValue::HEAD_ID = 1;

ZSlMetaValue::ZSlMetaValue()
        :ZSlMetaValue(0, 0, 0) {
}

ZSlMetaValue::ZSlMetaValue(uint8_t lvl, uint8_t maxLvl, uint32_t count)
        :_level(lvl),
         _maxLevel(maxLvl),
         _count(count),
         _posAlloc(ZSlMetaValue::MIN_POS) {
}

ZSlMetaValue::ZSlMetaValue(uint8_t lvl, uint8_t maxLvl, uint32_t count, uint64_t alloc)
        :_level(lvl),
         _maxLevel(maxLvl),
         _count(count),
         _posAlloc(alloc) {
}

std::string ZSlMetaValue::encode() const {
    std::vector<uint8_t> value;
    value.reserve(128);

    auto bytes = varintEncode(_level);
    value.insert(value.end(), bytes.begin(), bytes.end());

    bytes = varintEncode(_maxLevel);
    value.insert(value.end(), bytes.begin(), bytes.end());

    bytes = varintEncode(_count);
    value.insert(value.end(), bytes.begin(), bytes.end());

    bytes = varintEncode(_posAlloc);
    value.insert(value.end(), bytes.begin(), bytes.end());

    return std::string(reinterpret_cast<const char *>(
                value.data()), value.size());
}

Expected<ZSlMetaValue> ZSlMetaValue::decode(const std::string& val) {
    const uint8_t *keyCstr = reinterpret_cast<const uint8_t*>(val.c_str());
    size_t offset = 0;
    ZSlMetaValue result;

    // _level
    auto expt = varintDecodeFwd(keyCstr + offset, val.size()-offset);
    if (!expt.ok()) {
        return expt.status();
    }
    offset += expt.value().second;
    result._level = expt.value().first;

    // _maxLevel
    expt = varintDecodeFwd(keyCstr + offset, val.size()-offset);
    if (!expt.ok()) {
        return expt.status();
    }
    offset += expt.value().second;
    result._maxLevel = expt.value().first;

    // _count
    expt = varintDecodeFwd(keyCstr + offset, val.size()-offset);
    if (!expt.ok()) {
        return expt.status();
    }
    offset += expt.value().second;
    result._count = expt.value().first;

    // _posAlloc
    expt = varintDecodeFwd(keyCstr + offset, val.size()-offset);
    if (!expt.ok()) {
        return expt.status();
    }
    offset += expt.value().second;
    result._posAlloc = expt.value().first;

    return result;
}

uint8_t ZSlMetaValue::getMaxLevel() const {
    return _maxLevel;
}

uint8_t ZSlMetaValue::getLevel() const {
    return _level;
}

uint32_t ZSlMetaValue::getCount() const {
    return _count;
}

uint64_t ZSlMetaValue::getPosAlloc() const {
    return _posAlloc;
}

<<<<<<< HEAD
=======
/*
ZslEleSubKey::ZslEleSubKey()
    :ZslEleSubKey(0, "") {
}

ZslEleSubKey::ZslEleSubKey(uint64_t score, const std::string& subkey)
    :ZslEleSubKey(score, subkey) {
}

std::string ZslEleSubKey::encode() const {
    std::vector<uint8_t> key;
    key.reserve(128);
    const uint8_t *scoreBuf = reinterpret_cast<const uint8_t*>(&_score);
    for (size_t i = 0; i < sizeof(_score); i++) {
        key.emplace_back(scoreBuf[sizeof(_score)-1-i]);
    }
    key.insert(key.end(), _subKey.begin(), _subKey.end());
    return std::string(reinterpret_cast<const char *>(
                key.data()), key.size());
}

Expected<ZslEleSubKey> ZslEleSubKey::decode(const std::string& key) {
    uint64_t score = 0;
    std::string subKey;

    if (key.size() <= sizeof(score)) {
        return {ErrorCodes::ERR_DECODE, "ZslEleSubKey bad size"};
    }
    const uint8_t *keyCstr = reinterpret_cast<const uint8_t*>(key.c_str());
    size_t offset = 0;

    for (size_t i = 0; i < sizeof(score); i++) {
        score = (score << 8)|keyCstr[i];
    }
    offset += sizeof(score);
    subKey = std::string(key.c_str()+offset, key.size()-offset);
    return ZslEleSubKey(score, subKey);
}
*/

>>>>>>> 203dcbf4
ZSlEleValue::ZSlEleValue()
        :ZSlEleValue(0, "") {
}

ZSlEleValue::ZSlEleValue(uint64_t score, const std::string& subkey)
         :_score(score),
          _subKey(subkey) {
    _forward.resize(ZSlMetaValue::MAX_LAYER+1);
    _span.resize(ZSlMetaValue::MAX_LAYER+1);
    for (size_t i = 0; i < _forward.size(); ++i) {
        _forward[i] = 0;
    }
    for (size_t i = 0; i < _span.size(); ++i) {
        _span[i] = 0;
    }
}

uint32_t ZSlEleValue::getForward(uint8_t layer) const {
    return _forward[layer];
}

void ZSlEleValue::setForward(uint8_t layer, uint32_t pointer) {
    _forward[layer] = pointer;
}

uint32_t ZSlEleValue::getSpan(uint8_t layer) const {
    return _span[layer];
}

void ZSlEleValue::setSpan(uint8_t layer, uint32_t span) {
    _span[layer] = span;
}

uint64_t ZSlEleValue::getScore() const {
    return _score;
}

const std::string& ZSlEleValue::getSubKey() const {
    return _subKey;
}

std::string ZSlEleValue::encode() const {
    std::vector<uint8_t> value;
    value.reserve(128);
    for (auto& v : _forward) {
        auto bytes = varintEncode(v);
        value.insert(value.end(), bytes.begin(), bytes.end());
    }
    for (auto& v : _span) {
        auto bytes = varintEncode(v);
        value.insert(value.end(), bytes.begin(), bytes.end());
    }

    auto bytes = varintEncode(_score);
    value.insert(value.end(), bytes.begin(), bytes.end());

    bytes = varintEncode(_subKey.size());
    value.insert(value.end(), bytes.begin(), bytes.end());
    value.insert(value.end(), _subKey.begin(), _subKey.end());

    return std::string(reinterpret_cast<const char *>(
                value.data()), value.size());
}

Expected<ZSlEleValue> ZSlEleValue::decode(const std::string& val) {
    const uint8_t *keyCstr = reinterpret_cast<const uint8_t*>(val.c_str());
    size_t offset = 0;
    ZSlEleValue result;

    // forwardlist
    for (uint32_t i = 0; i <= ZSlMetaValue::MAX_LAYER; ++i) {
        auto expt = varintDecodeFwd(keyCstr + offset, val.size()-offset);
        if (!expt.ok()) {
            return expt.status();
        }
        offset += expt.value().second;
        result._forward[i] = expt.value().first;
    }

    // spanlist
    for (uint32_t i = 0; i <= ZSlMetaValue::MAX_LAYER; ++i) {
        auto expt = varintDecodeFwd(keyCstr + offset, val.size()-offset);
        if (!expt.ok()) {
            return expt.status();
        }
        offset += expt.value().second;
        result._span[i] = expt.value().first;
    }

    // score
    auto expt = varintDecodeFwd(keyCstr + offset, val.size()-offset);
    if (!expt.ok()) {
        return expt.status();
    }
    offset += expt.value().second;
    result._score = expt.value().first;

    // subKey
    expt = varintDecodeFwd(keyCstr + offset, val.size()-offset);
    if (!expt.ok()) {
        return expt.status();
    }
    offset += expt.value().second;
    size_t keyLen = expt.value().first;
    if (offset + keyLen != val.size()) {
        return {ErrorCodes::ERR_DECODE, "invalid skiplist key len"};
    }
    result._subKey = std::string(val.c_str()+offset, keyLen);
    offset += keyLen;
    return result;
}

namespace rcd_util {
Expected<uint64_t> getSubKeyCount(const RecordKey& key,
                                  const RecordValue& val) {
     switch (key.getRecordType()) {
        case RecordType::RT_KV: {
            return 1;
        }
        case RecordType::RT_HASH_META: {
            auto v = HashMetaValue::decode(val.getValue());
            if (!v.ok()) {
                return v.status();
            }
            return v.value().getCount();
        }
        case RecordType::RT_LIST_META: {
            auto v = ListMetaValue::decode(val.getValue());
            if (!v.ok()) {
                return v.status();
            }
            return v.value().getTail() - v.value().getHead();
        }
        case RecordType::RT_SET_META: {
            auto v = SetMetaValue::decode(val.getValue());
            if (!v.ok()) {
                return v.status();
            }
            return v.value().getCount();
        }
        default: {
            return {ErrorCodes::ERR_INTERNAL, "not support"};
        }
    }
}
}  // namespace rcd_util
}  // namespace tendisplus<|MERGE_RESOLUTION|>--- conflicted
+++ resolved
@@ -26,13 +26,10 @@
             return 'H';
         case RecordType::RT_HASH_ELE:
             return 'h';
-<<<<<<< HEAD
         case RecordType::RT_SET_META:
             return 'S';
         case RecordType::RT_SET_ELE:
             return 's';
-=======
->>>>>>> 203dcbf4
         case RecordType::RT_ZSET_META:
             return 'Z';
         case RecordType::RT_ZSET_H_ELE:
@@ -67,24 +64,17 @@
             return RecordType::RT_HASH_META;
         case 'h':
             return RecordType::RT_HASH_ELE;
-<<<<<<< HEAD
         case 'S':
             return RecordType::RT_SET_META;
         case 's':
             return RecordType::RT_SET_ELE;
         case 'Z':
             return RecordType::RT_ZSET_META;
-=======
->>>>>>> 203dcbf4
         case 'z':
             return RecordType::RT_ZSET_S_ELE;
         case 'c':
             return RecordType::RT_ZSET_H_ELE;
-<<<<<<< HEAD
         case std::numeric_limits<uint8_t>::max():
-=======
-        case std::numeric_limits<char>::max():
->>>>>>> 203dcbf4
             return RecordType::RT_BINLOG;
         default:
             LOG(FATAL) << "invalid rcdchr:" << static_cast<uint32_t>(t);
@@ -835,7 +825,6 @@
     return _tail;
 }
 
-<<<<<<< HEAD
 SetMetaValue::SetMetaValue()
     :_count(0) {
 }
@@ -873,8 +862,6 @@
     return _count;
 }
 
-=======
->>>>>>> 203dcbf4
 uint32_t ZSlMetaValue::HEAD_ID = 1;
 
 ZSlMetaValue::ZSlMetaValue()
@@ -971,8 +958,6 @@
     return _posAlloc;
 }
 
-<<<<<<< HEAD
-=======
 /*
 ZslEleSubKey::ZslEleSubKey()
     :ZslEleSubKey(0, "") {
@@ -1013,7 +998,6 @@
 }
 */
 
->>>>>>> 203dcbf4
 ZSlEleValue::ZSlEleValue()
         :ZSlEleValue(0, "") {
 }
