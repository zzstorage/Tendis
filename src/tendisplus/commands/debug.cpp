--- conflicted
+++ resolved
@@ -1922,7 +1922,6 @@
     }
 } resumeStoreCmd;
 
-<<<<<<< HEAD
 #ifdef TENDIS_DEBUG
 // only used for test. set key to a fixed storeid
 class setInStoreCommand: public Command {
@@ -1945,33 +1944,10 @@
 
     int32_t keystep() const {
         return 1;
-=======
-class SyncVersionCommand: public Command {
- public:
-    SyncVersionCommand()
-        :Command("syncversion", "a") {
-    }
-
-    ssize_t arity() const {
-      return 5;
-    }
-
-    int32_t firstkey() const {
-      return 0;
-    }
-
-    int32_t lastkey() const {
-      return 0;
-    }
-
-    int32_t keystep() const {
-      return 0;
->>>>>>> 99a43231
     }
 
     Expected<std::string> run(Session *sess) final {
         const auto& args = sess->getArgs();
-<<<<<<< HEAD
         if (args.size() < 3) {
             return {ErrorCodes::ERR_PARSEPKT, "invalid set params"};
         }
@@ -2022,7 +1998,31 @@
     }
 } setInStoreCommand;
 #endif
-=======
+
+class SyncVersionCommand: public Command {
+ public:
+    SyncVersionCommand()
+        :Command("syncversion", "a") {
+    }
+
+    ssize_t arity() const {
+      return 5;
+    }
+
+    int32_t firstkey() const {
+      return 0;
+    }
+
+    int32_t lastkey() const {
+      return 0;
+    }
+
+    int32_t keystep() const {
+      return 0;
+    }
+
+    Expected<std::string> run(Session *sess) final {
+        const auto& args = sess->getArgs();
         if (args[4] != "v1") {
             return {ErrorCodes::ERR_PARSEOPT, ""};
         }
@@ -2148,6 +2148,5 @@
         return {ErrorCodes::ERR_PARSEOPT, "Unknown sub-command"};
     }
 } storeCmd;
->>>>>>> 99a43231
 
 }  // namespace tendisplus